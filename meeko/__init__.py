#!/usr/bin/env python
# -*- coding: utf-8 -*-
#
# Meeko
#

__version__ = "0.5.0"

try:
    import openbabel
except ImportError:
    _has_openbabel = False
else:
    _has_openbabel = True

try:
    import prody
except ImportError:
    _has_prody = False
else:
    _has_prody = True

from .preparation import MoleculePreparation
from .molsetup import RDKitMoleculeSetup
from .molsetup import MoleculeSetup
from .molsetup import Restraint
from .molsetup import UniqAtomParams
from .utils import rdkitutils
from .utils import pdbutils
from .utils import geomutils
from .utils import utils
from .atomtyper import AtomTyper
from .receptor_pdbqt import PDBQTReceptor
from .linked_rdkit_chorizo import LinkedRDKitChorizo
<<<<<<< HEAD
from .linked_rdkit_chorizo import ChorizoResidue
from .linked_rdkit_chorizo import ResidueAdditionalConnection
=======
from .linked_rdkit_chorizo import add_rotamers_to_chorizo_molsetups
>>>>>>> 03c6edfc
from .molecule_pdbqt import PDBQTMolecule
from .rdkit_mol_create import RDKitMolCreate
from .reactive import reactive_typer
from .reactive import get_reactive_config
from .writer import PDBQTWriterLegacy
from . import analysis
from .writer import oids_block_from_setup
from .openff_xml_parser import parse_offxml
from .openff_xml_parser import load_openff
from .openff_xml_parser import get_openff_epsilon_sigma
from .hydrate import Hydrate

__all__ = ['MoleculePreparation', 'RDKitMoleculeSetup',
        'pdbutils', 'geomutils', 'rdkitutils', 'utils',
        'AtomTyper', 'PDBQTMolecule', 'PDBQTReceptor', 'analysis',
<<<<<<< HEAD
        'LinkedRDKitChorizo', 'ChorizoResidue', 'ResidueAdditionalConnection',
=======
        'LinkedRDKitChorizo',
        'add_rotamers_to_chorizo_molsetups',
>>>>>>> 03c6edfc
        'RDKitMolCreate',
        'PDBQTWriterLegacy',
        'reactive_typer',
        'get_reactive_config',
        'gridbox',
        'oids_block_from_setup',
        'parse_offxml',
        'Hydrate',
        'Restraint',
]

if _has_openbabel:
    from .molsetup import OBMoleculeSetup
    from .utils import obutils
    __all__.append("OBMoleculeSetup")
    __all__.append("obutils")

if _has_prody:
    from .covalentbuilder import CovalentBuilder
    __all__.append("CovalentBuilder")<|MERGE_RESOLUTION|>--- conflicted
+++ resolved
@@ -32,12 +32,9 @@
 from .atomtyper import AtomTyper
 from .receptor_pdbqt import PDBQTReceptor
 from .linked_rdkit_chorizo import LinkedRDKitChorizo
-<<<<<<< HEAD
 from .linked_rdkit_chorizo import ChorizoResidue
 from .linked_rdkit_chorizo import ResidueAdditionalConnection
-=======
 from .linked_rdkit_chorizo import add_rotamers_to_chorizo_molsetups
->>>>>>> 03c6edfc
 from .molecule_pdbqt import PDBQTMolecule
 from .rdkit_mol_create import RDKitMolCreate
 from .reactive import reactive_typer
@@ -53,12 +50,8 @@
 __all__ = ['MoleculePreparation', 'RDKitMoleculeSetup',
         'pdbutils', 'geomutils', 'rdkitutils', 'utils',
         'AtomTyper', 'PDBQTMolecule', 'PDBQTReceptor', 'analysis',
-<<<<<<< HEAD
         'LinkedRDKitChorizo', 'ChorizoResidue', 'ResidueAdditionalConnection',
-=======
-        'LinkedRDKitChorizo',
         'add_rotamers_to_chorizo_molsetups',
->>>>>>> 03c6edfc
         'RDKitMolCreate',
         'PDBQTWriterLegacy',
         'reactive_typer',
