#!/usr/bin/env python
# -*- coding: utf-8 -*-
#
# Meeko
#


from rdkit import Chem
from rdkit.Geometry import Point3D
from rdkit.Chem import AllChem
from rdkit.six import StringIO
import json
import os


class RDKitMolCreate:

    ambiguous_flexres_choices = {
        "HIS": ["HIE", "HID", "HIP"],
        "ASP": ["ASP", "ASH"],
        "GLU": ["GLU", "GLH"],
        "CYS": ["CYS", "CYM"],
        "LYS": ["LYS", "LYN"],
        "ARG": ["ARG", "ARG_mgltools"],
        "ASN": ["ASN", "ASN_mgltools"],
        "GLN": ["GLN", "GLN_mgltools"],
    }

    flexres = {
        "CYS": {
            "smiles": "CCS",
            "atom_names_in_smiles_order": ["CA", "CB", "SG"],
            "h_to_parent_index": {"HG": 2},
        },
        "CYM": {
            "smiles": "CC[S-]",
            "atom_names_in_smiles_order": ["CA", "CB", "SG"],
            "h_to_parent_index": {},
        },
        "ASP": {
            "smiles": "CCC(=O)[O-]",
            "atom_names_in_smiles_order": ["CA", "CB", "CG", "OD1", "OD2"],
            "h_to_parent_index": {},
        },
        "ASH": {
            "smiles": "CCC(=O)O",
            "atom_names_in_smiles_order": ["CA", "CB", "CG", "OD1", "OD2"],
            "h_to_parent_index": {"HD2": 4},
        },
        "GLU": {
            "smiles": "CCCC(=O)[O-]",
            "atom_names_in_smiles_order": ["CA", "CB", "CG", "CD", "OE1", "OE2"],
            "h_to_parent_index": {},
        },
        "GLH": {
            "smiles": "CCCC(=O)O",
            "atom_names_in_smiles_order": ["CA", "CB", "CG", "CD", "OE1", "OE2"],
            "h_to_parent_index": {"HE2": 5},
        },
        "PHE": {
            "smiles": "CCc1ccccc1",
            "atom_names_in_smiles_order": ["CA", "CB", "CG", "CD1", "CE1", "CZ", "CE2", "CD2"],
            "h_to_parent_index": {},
        },
        "HIE" : {
            "smiles": "CCc1c[nH]cn1",
            "atom_names_in_smiles_order": ["CA", "CB", "CG", "CD2", "NE2", "CE1", "ND1"],
            "h_to_parent_index": {"HE2": 4},
        },
        "HID" : {
            "smiles": "CCc1cnc[nH]1",
            "atom_names_in_smiles_order": ["CA", "CB", "CG", "CD2", "NE2", "CE1", "ND1"],
            "h_to_parent_index": {"HD1": 6},
        },
        "HIP" : {
            "smiles": "CCc1c[nH+]c[nH]1",
            "atom_names_in_smiles_order": ["CA", "CB", "CG", "CD2", "NE2", "CE1", "ND1"],
            "h_to_parent_index": {"HE2": 4, "HD1": 6},
        },
        "ILE": {
            "smiles": "CC(C)CC",
            "atom_names_in_smiles_order": ["CA", "CB", "CG2", "CG1", "CD1"],
            "h_to_parent_index": {},
        },
        "LYS": {
            "smiles": "CCCCC[NH3+]",
            "atom_names_in_smiles_order": ["CA", "CB", "CG", "CD", "CE", "NZ"],
            "h_to_parent_index": {"HZ1": 5, "HZ2": 5, "HZ3": 5},
        },
        "LYN": {
            "smiles": "CCCCCN",
            "atom_names_in_smiles_order": ["CA", "CB", "CG", "CD", "CE", "NZ"],
            "h_to_parent_index": {"HZ2": 5, "HZ3": 5},
        },
        "LEU": {
            "smiles": "CCC(C)C",
            "atom_names_in_smiles_order": ["CA", "CB", "CG", "CD1", "CD2"],
            "h_to_parent_index": {},
        },
        "MET": {
            "smiles": "CCCSC",
            "atom_names_in_smiles_order": ["CA", "CB", "CG", "SD", "CE"],
            "h_to_parent_index": {},
        },
        "ASN": {
            "smiles": "CCC(=O)N",
            "atom_names_in_smiles_order": ["CA", "CB", "CG", "OD1", "ND2"],
            "h_to_parent_index": {"HD21": 4, "HD22": 4},
        },
        "ASN_mgltools": {
            "smiles": "CCC(=O)N",
            "atom_names_in_smiles_order": ["CA", "CB", "CG", "OD1", "ND2"],
            "h_to_parent_index": {"1HD2": 4, "2HD2": 4},
        },
        "GLN": {
            "smiles": "CCCC(=O)N",
            "atom_names_in_smiles_order": ["CA", "CB", "CG", "CD", "OE1", "NE2"],
            "h_to_parent_index": {"HE21": 5, "HE22": 5},
        },
        "GLN_mgltools": {
            "smiles": "CCCC(=O)N",
            "atom_names_in_smiles_order": ["CA", "CB", "CG", "CD", "OE1", "NE2"],
            "h_to_parent_index": {"1HE2": 5, "2HE2": 5},
        },
        "ARG": {
            "smiles": "CCCCNC(N)=[NH2+]",
            "atom_names_in_smiles_order": ["CA", "CB", "CG", "CD", "NE", "CZ", "NH1", "NH2"],
            "h_to_parent_index": {"HE": 4, "HH11": 6, "HH12": 6, "HH21": 7, "HH22": 7},
        },
        "ARG_mgltools": {
            "smiles": "CCCCNC(N)=[NH2+]",
            "atom_names_in_smiles_order": ["CA", "CB", "CG", "CD", "NE", "CZ", "NH1", "NH2"],
            "h_to_parent_index": {"HE": 4, "1HH1": 6, "2HH1": 6, "1HH2": 7, "2HH2": 7},
        },
        "SER": {
            "smiles": "CCO",
            "atom_names_in_smiles_order": ["CA", "CB", "OG"],
            "h_to_parent_index": {"HG": 2},
        },
        "THR": {
            "smiles": "CC(C)O",
            "atom_names_in_smiles_order": ["CA", "CB", "CG2", "OG1"],
            "h_to_parent_index": {"HG1": 3},
        },
        "VAL": {
            "smiles": "CC(C)C",
            "atom_names_in_smiles_order": ["CA", "CB", "CG1", "CG2"],
            "h_to_parent_index": {},
        },
        "TRP": {
            "smiles": "CCc1c[nH]c2c1cccc2",
            "atom_names_in_smiles_order": ["CA", "CB", "CG", "CD1", "NE1", "CE2", "CD2", "CE3", "CZ3", "CH2", "CZ2"],
            "h_to_parent_index": {"HE1": 4},
        },
        "TYR": {
            "smiles": "CCc1ccc(cc1)O",
            "atom_names_in_smiles_order": ["CA", "CB", "CG", "CD1", "CE1", "CZ", "CE2", "CD2", "OH"],
            "h_to_parent_index": {"HH": 8},
        },
    }

    @classmethod
    def from_pdbqt_mol(cls, pdbqt_mol): # TODO add pseudo-water (W atoms, variable nr each pose)
        mol_list = []
        for mol_index in pdbqt_mol._atom_annotations["mol_index"]:
            smiles = pdbqt_mol._pose_data['smiles'][mol_index]
            index_map = pdbqt_mol._pose_data['smiles_index_map'][mol_index]
            h_parent = pdbqt_mol._pose_data['smiles_h_parent'][mol_index]
            atom_idx = pdbqt_mol._atom_annotations["mol_index"][mol_index]

            if smiles is None: # probably a flexible sidechain, but can be another ligand
                residue_names = set()
                atom_names = []
                for atom in pdbqt_mol.atoms(atom_idx):
                    residue_names.add(atom[4])
                    atom_names.append(atom[2])
                if len(residue_names) == 1:
                    resname = residue_names.pop()
                    smiles, index_map, h_parent = cls.guess_flexres_smiles(resname, atom_names)
                    if smiles is None: # failed guessing smiles for possible flexres
                        mol_list.append(None)
                        continue

            mol = Chem.MolFromSmiles(smiles)

            coordinates_all_poses = []
            i = 0
            for pose in pdbqt_mol:
                i += 1
                coordinates = pose.positions(atom_idx)
                mol = cls.add_pose_to_mol(mol, coordinates, index_map) 
                coordinates_all_poses.append(coordinates) 

            # add Hs only after all poses are added as conformers
            # because Chem.AddHs() will affect all conformers at once 
            mol = cls.add_hydrogens(mol, coordinates_all_poses, h_parent) 

            mol_list.append(mol)
        return mol_list

    @classmethod
    def guess_flexres_smiles(cls, resname, atom_names):
        """ Determine a SMILES string for flexres based on atom names,
            as well as the equivalent of smile_index_map and smiles_h_parent
            which are written to PDBQT remarks for regular small molecules.

        Args:
            resname (str):
        
        Returns:
            smiles: SMILES string starting at C-alpha (excludes most of the backbone)
            index_map: list of pairs of integers, first in pair is index in the smiles,
                       second is index of corresponding atom in atom_names         
            h_parent: list of pairs of integers, first in pair is index of a heavy atom
                      in the smiles, second is index of a hydrogen in atom_names.
                      The hydrogen is bonded to the heavy atom. 
        """



        if len(set(atom_names)) != len(atom_names):
            return None, None, None
        candidate_resnames = cls.ambiguous_flexres_choices.get(resname, [resname])
        for resname in candidate_resnames:
            is_match = False
            atom_names_in_smiles_order = cls.flexres[resname]["atom_names_in_smiles_order"]
            h_to_parent_index = cls.flexres[resname]["h_to_parent_index"]
            expected_names = atom_names_in_smiles_order + list(h_to_parent_index.keys())
            if len(atom_names) != len(expected_names):
                continue
            nr_matched_atom_names = sum([int(n in atom_names) for n in expected_names])
            if nr_matched_atom_names == len(expected_names):
                is_match = True
                break
        if not is_match:
            return None, None, None
        else:
            smiles = cls.flexres[resname]["smiles"]
            index_map = []
            for smiles_index, name in enumerate(atom_names_in_smiles_order):
                index_map.append(smiles_index + 1) 
                index_map.append(atom_names.index(name) + 1)
            h_parent = []
            for name, smiles_index in h_to_parent_index.items():
                h_parent.append(smiles_index + 1)
                h_parent.append(atom_names.index(name) + 1)
            return smiles, index_map, h_parent

    @classmethod
    def add_pose_to_mol(cls, mol, ligand_coordinates, index_map):
        """add given coordinates to given molecule as new conformer.
        Index_map maps order of coordinates to order in smile string
        used to generate rdkit mol

        Args:
            ligand_coordinates: 2D array of shape (nr_atom, 3).
            index_map: list of nr_atom pairs of integers, 1-indexed.
                       In each pair, the first int is the index in mol, and
                       the second int is the index in ligand_coordinates

        Raises:
            RuntimeError: Will raise error if number of coordinates provided does not
                match the number of atoms there should be coordinates for.
        """

        n_atoms = mol.GetNumAtoms()
        conf = Chem.Conformer(n_atoms)
        if n_atoms != len(index_map) / 2:
            raise RuntimeError(
<<<<<<< HEAD
                "Number of atom is rdmol {n_atoms} mismatches"
                "number of pairs in index map {n_at}!".format(
                    n_atoms=n_atoms, n_at=len(index_map) / 2))
=======
                "ERROR! Given {n_coords} atom coordinates"
                "but index_map is for {n_at} atoms.".format(
                    n_coords=n_atoms, n_at=len(index_map) / 2))
>>>>>>> 0e2f0d83
        for i in range(n_atoms):
            pdbqt_index = int(index_map[i * 2 + 1]) - 1
            x, y, z = [float(coord) for coord in ligand_coordinates[pdbqt_index]]
            conf.SetAtomPosition(int(index_map[i * 2]) - 1, Point3D(x, y, z))
        index = mol.AddConformer(conf, assignId=True)

        return mol


    @staticmethod
    def add_hydrogens(mol, coordinates_list, h_parent):
        """Add hydrogen atoms to ligand RDKit mol, adjust the positions of
            polar hydrogens to match pdbqt
        """
        mol = Chem.AddHs(mol, addCoords=True)
        conformers = list(mol.GetConformers())
        num_hydrogens = int(len(h_parent) / 2)
        for conformer_idx, atom_coordinates in enumerate(coordinates_list):
            conf = conformers[conformer_idx]
            used_h = []
            for i in range(num_hydrogens):
                parent_rdkit_index = h_parent[2 * i] - 1
                h_pdbqt_index = h_parent[2 * i + 1] - 1
                x, y, z = [
                    float(coord) for coord in atom_coordinates[h_pdbqt_index]
                ]
                parent_atom = mol.GetAtomWithIdx(parent_rdkit_index)
                candidate_hydrogens = [
                    atom.GetIdx() for atom in parent_atom.GetNeighbors()
                    if atom.GetAtomicNum() == 1
                ]
                for h_rdkit_index in candidate_hydrogens:
                    if h_rdkit_index not in used_h:
                        break
                used_h.append(h_rdkit_index)
                conf.SetAtomPosition(h_rdkit_index, Point3D(x, y, z))
        return mol

    @staticmethod
    def combine_rdkit_mols(mol_list):
        """Combines list of rdkit molecules into a single one
            None's are ignored
            returns None if input is empty list or all molecules are None
        """
        combined_mol = None
        for mol in mol_list:
            if mol is None:
                continue
            if combined_mol is None: # first iteration
                combined_mol = mol
            else:
                combined_mol = Chem.CombineMols(combined_mol, mol)
        return combined_mol

    @classmethod
    def _verify_flexres(cls):
        for resname in cls.flexres:
            atom_names_in_smiles_order = cls.flexres[resname]["atom_names_in_smiles_order"]
            h_to_parent_index = cls.flexres[resname]["h_to_parent_index"]
            expected_names = atom_names_in_smiles_order + list(h_to_parent_index.keys())
            if len(expected_names) != len(set(expected_names)):
                raise RuntimeError("repeated atom names in cls.flexres[%s]" % resname)

<<<<<<< HEAD
        for k, v in information_dictionary.items():
            mol.SetProp(k, v)

    @classmethod
    def add_sandbox_coordinates(cls, dlgstring, rdmol, index_map, h_parent, groupname=None):
        # this function does not deal with implicit H, at least not yet
        index_map = [i + 1 for i in index_map] # 1-indexing like in PDBQT
        h_parent = [i + 1 for i in h_parent] # 1-indexing like in PDBQT
        coordinates = []
        energy = {"inter": [], "intra": [], "dlg_pose_idx": []}
        is_atom_block = False
        for line in dlgstring.split('\n'):
            if line.startswith("Pose:") or line.startswith("Extra Pose:"):
                if line.startswith("Pose:"):
                    pose_idx = int(line.split()[1])
                elif line.startswith("Extra Pose:"):
                    pose_idx = int(line.split()[2])
                if len(coordinates) > 0:
                    if len(coordinates[-1]) == 0: 
                        # if pose info was missing, just delete data
                        energy["dlg_pose_idx"].pop(-1)
                        coordinates.pop(-1)
                energy["dlg_pose_idx"].append(pose_idx)
                coordinates.append([])
            elif line.startswith("DOCKED: USER    (1) Final Intermolecular Energy     ="):
                energy["inter"].append(float(line.split()[7]))
            elif line.startswith("DOCKED: USER    (2) Final Total Internal Energy     ="):
                energy["intra"].append(float(line.split()[8]))
            elif line.startswith("DOCKED: @<TRIPOS>ATOM"):
                is_atom_block = True
            elif line.startswith("DOCKED: @<TRIPOS>BOND"):
                is_atom_block = False
            elif is_atom_block:
                fields = line.split()
                name = fields[8]
                if groupname is None or name == groupname:
                    x, y, z = float(fields[3]), float(fields[4]), float(fields[5])
                    coordinates[-1].append([x, y, z])

        if not (len(coordinates) == len(energy["inter"]) == len(energy["intra"])):
            msg = "parsed energies differs from number of coordinates\n"
            msg += "len(coordinates) = %d\n" % len(coordinates)
            msg += "len(intra) = %d\n" % len(energy["intra"])
            msg += "len(inter) = %d\n" % len(energy["inter"])
            raise RuntimeError(msg)

        scores = [energy["inter"][i] + energy["intra"][i] for i in range(len(coordinates))]
        idxsort = [pair[0] for pair in sorted(enumerate(scores), key=lambda pair: pair[1])]
        sorted_coordinates = []
        for index in idxsort:
            cls.add_pose_to_mol(rdmol, coordinates[index], index_map)
            sorted_coordinates.append(coordinates[index])

        rdmol = cls.add_hydrogens(rdmol, sorted_coordinates, h_parent)

        for key in energy:
            energy[key] = [energy[key][i] for i in idxsort]
        return rdmol, energy
=======
    @staticmethod
    def write_sd_string(pdbqt_mol):
        sio = StringIO()
        f = Chem.SDWriter(sio)
        mol_list = RDKitMolCreate.from_pdbqt_mol(pdbqt_mol)
        failures = [i for i, mol in enumerate(mol_list) if mol is None]
        combined_mol = RDKitMolCreate.combine_rdkit_mols(mol_list)
        for conformer in combined_mol.GetConformers():
            i = conformer.GetId()
            data = {
                "free_energy": pdbqt_mol._pose_data["free_energies"][i],
                "intermolecular_energy": pdbqt_mol._pose_data["intermolecular_energies"][i],
                "internal_energy": pdbqt_mol._pose_data["internal_energies"][i],
            }
            combined_mol.SetProp("meeko", json.dumps(data))
            f.write(combined_mol, i)
        f.close()
        output_string = sio.getvalue()
        return output_string, failures
>>>>>>> 0e2f0d83
<|MERGE_RESOLUTION|>--- conflicted
+++ resolved
@@ -267,20 +267,14 @@
         conf = Chem.Conformer(n_atoms)
         if n_atoms != len(index_map) / 2:
             raise RuntimeError(
-<<<<<<< HEAD
                 "Number of atom is rdmol {n_atoms} mismatches"
                 "number of pairs in index map {n_at}!".format(
                     n_atoms=n_atoms, n_at=len(index_map) / 2))
-=======
-                "ERROR! Given {n_coords} atom coordinates"
-                "but index_map is for {n_at} atoms.".format(
-                    n_coords=n_atoms, n_at=len(index_map) / 2))
->>>>>>> 0e2f0d83
         for i in range(n_atoms):
             pdbqt_index = int(index_map[i * 2 + 1]) - 1
             x, y, z = [float(coord) for coord in ligand_coordinates[pdbqt_index]]
             conf.SetAtomPosition(int(index_map[i * 2]) - 1, Point3D(x, y, z))
-        index = mol.AddConformer(conf, assignId=True)
+        mol.AddConformer(conf, assignId=True)
 
         return mol
 
@@ -338,10 +332,6 @@
             expected_names = atom_names_in_smiles_order + list(h_to_parent_index.keys())
             if len(expected_names) != len(set(expected_names)):
                 raise RuntimeError("repeated atom names in cls.flexres[%s]" % resname)
-
-<<<<<<< HEAD
-        for k, v in information_dictionary.items():
-            mol.SetProp(k, v)
 
     @classmethod
     def add_sandbox_coordinates(cls, dlgstring, rdmol, index_map, h_parent, groupname=None):
@@ -398,7 +388,7 @@
         for key in energy:
             energy[key] = [energy[key][i] for i in idxsort]
         return rdmol, energy
-=======
+
     @staticmethod
     def write_sd_string(pdbqt_mol):
         sio = StringIO()
@@ -417,5 +407,4 @@
             f.write(combined_mol, i)
         f.close()
         output_string = sio.getvalue()
-        return output_string, failures
->>>>>>> 0e2f0d83
+        return output_string, failures